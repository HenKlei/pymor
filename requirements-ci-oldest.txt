--- conflicted
+++ resolved
@@ -8,17 +8,6 @@
 
 alabaster==0.7.13
     # via sphinx
-<<<<<<< HEAD
-anyio==3.7.1
-    # via jupyter-server
-argon2-cffi==23.1.0
-    # via
-    #   jupyter-server
-    #   nbclassic
-    #   notebook
-argon2-cffi-bindings==21.2.0
-    # via argon2-cffi
-=======
 anyio==4.0.0
     # via jupyter-server
 argon2-cffi==23.1.0
@@ -27,10 +16,9 @@
     # via argon2-cffi
 arrow==1.2.3
     # via isoduration
->>>>>>> 7afe3b35
-astroid==2.15.6
+astroid==2.15.7
     # via sphinx-autoapi
-asttokens==2.3.0
+asttokens==2.4.0
     # via stack-data
 async-lru==2.0.4
     # via jupyterlab
@@ -71,15 +59,15 @@
     # via
     #   ipykernel
     #   ipywidgets
-contourpy==1.1.0
+contourpy==1.1.1
     # via matplotlib
-coverage[toml]==7.3.0
+coverage[toml]==7.3.1
     # via pytest-cov
 css-html-js-minify==2.5.5
     # via sphinx-material
 cycler==0.11.0
     # via matplotlib
-debugpy==1.6.7.post1
+debugpy==1.8.0
     # via ipykernel
 decorator==5.1.1
     # via
@@ -119,11 +107,7 @@
     # via jsonschema
 gitdb==4.0.10
     # via gitpython
-<<<<<<< HEAD
-gitpython==3.1.32
-=======
-gitpython==3.1.34
->>>>>>> 7afe3b35
+gitpython==3.1.37
     # via nbdime
 gmsh==4.11.1
     # via pymor (pyproject.toml)
@@ -153,24 +137,18 @@
     # via
     #   jsonschema
     #   jsonschema-specifications
-<<<<<<< HEAD
-=======
-    #   jupyterlab
->>>>>>> 7afe3b35
+    #   jupyterlab
     #   matplotlib
     #   pytest-notebook
 iniconfig==2.0.0
     # via pytest
 intel-openmp==2023.2.0
     # via mkl
-ipykernel==6.25.1
+ipykernel==6.25.2
     # via
     #   bash-kernel
     #   ipyparallel
-<<<<<<< HEAD
-=======
-    #   jupyterlab
->>>>>>> 7afe3b35
+    #   jupyterlab
     #   myst-nb
 ipympl==0.9.3
     # via pymor (pyproject.toml)
@@ -185,25 +163,15 @@
     #   ipywidgets
     #   myst-nb
 ipython-genutils==0.2.0
-<<<<<<< HEAD
-    # via
-    #   ipympl
-    #   nbclassic
-    #   notebook
-=======
     # via ipympl
->>>>>>> 7afe3b35
-ipywidgets==8.1.0
+ipywidgets==8.1.1
     # via
     #   dune-xt
     #   ipympl
     #   k3d
     #   pymor (pyproject.toml)
-<<<<<<< HEAD
-=======
 isoduration==20.11.0
     # via jsonschema
->>>>>>> 7afe3b35
 jedi==0.19.0
     # via ipython
 jinja2==3.1.2
@@ -216,15 +184,11 @@
     #   nbdime
     #   sphinx
     #   sphinx-autoapi
-<<<<<<< HEAD
-jsonschema==4.19.0
-=======
 json5==0.9.14
     # via jupyterlab-server
 jsonpointer==2.4
     # via jsonschema
-jsonschema[format-nongpl]==4.19.0
->>>>>>> 7afe3b35
+jsonschema[format-nongpl]==4.19.1
     # via
     #   jupyter-events
     #   jupyterlab-server
@@ -240,10 +204,6 @@
     #   ipyparallel
     #   jupyter-server
     #   nbclient
-<<<<<<< HEAD
-    #   notebook
-=======
->>>>>>> 7afe3b35
 jupyter-core==5.3.1
     # via
     #   ipykernel
@@ -252,16 +212,11 @@
     #   jupyterlab
     #   nbconvert
     #   nbformat
-<<<<<<< HEAD
-    #   notebook
-jupyter-server==1.24.0
-=======
 jupyter-events==0.7.0
     # via jupyter-server
 jupyter-lsp==2.2.0
     # via jupyterlab
 jupyter-server==2.7.3
->>>>>>> 7afe3b35
     # via
     #   jupyter-lsp
     #   jupyter-server-mathjax
@@ -275,7 +230,7 @@
     # via nbdime
 jupyter-server-terminals==0.4.4
     # via jupyter-server
-jupyterlab==4.0.5
+jupyterlab==4.0.6
     # via
     #   notebook
     #   pymor (pyproject.toml)
@@ -283,14 +238,11 @@
     # via pymor (pyproject.toml)
 jupyterlab-pygments==0.2.2
     # via nbconvert
-<<<<<<< HEAD
-=======
-jupyterlab-server==2.24.0
+jupyterlab-server==2.25.0
     # via
     #   jupyterlab
     #   notebook
->>>>>>> 7afe3b35
-jupyterlab-widgets==3.0.8
+jupyterlab-widgets==3.0.9
     # via ipywidgets
 k3d==2.15.2
     # via
@@ -317,7 +269,7 @@
     # via
     #   jinja2
     #   nbconvert
-matplotlib==3.7.2
+matplotlib==3.7.3
     # via
     #   dune-xt
     #   ipympl
@@ -339,7 +291,7 @@
     # via ngsolve
 mpi4py==3.1.4
     # via pymor (pyproject.toml)
-msgpack==1.0.5
+msgpack==1.0.6
     # via k3d
 myst-nb==0.17.2
     # via pymor (pyproject.toml)
@@ -352,14 +304,7 @@
     #   nbconvert
     #   pytest-notebook
 nbconvert==7.8.0
-<<<<<<< HEAD
-    # via
-    #   jupyter-server
-    #   nbclassic
-    #   notebook
-=======
-    # via jupyter-server
->>>>>>> 7afe3b35
+    # via jupyter-server
 nbdime==3.2.1
     # via pytest-notebook
 nbformat==5.9.2
@@ -371,26 +316,16 @@
     #   nbconvert
     #   nbdime
     #   pytest-notebook
-nest-asyncio==1.5.7
+nest-asyncio==1.5.8
     # via
     #   ipykernel
     #   nbclient
-<<<<<<< HEAD
-    #   notebook
 netgen-mesher==6.2.2304
     # via ngsolve
 ngsolve==6.2.2304
     # via pymor (pyproject.toml)
-notebook==6.5.4
-    # via pymor (pyproject.toml)
-=======
-netgen-mesher==6.2.2304
-    # via ngsolve
-ngsolve==6.2.2304
-    # via pymor (pyproject.toml)
-notebook==7.0.3
-    # via pymor (pyproject.toml)
->>>>>>> 7afe3b35
+notebook==7.0.4
+    # via pymor (pyproject.toml)
 notebook-shim==0.2.3
     # via
     #   jupyterlab
@@ -434,7 +369,7 @@
     #   ipython
 pickleshare==0.7.5
     # via ipython
-pillow==10.0.0
+pillow==10.0.1
     # via
     #   ipympl
     #   matplotlib
@@ -446,14 +381,7 @@
 pluggy==1.3.0
     # via pytest
 prometheus-client==0.17.1
-<<<<<<< HEAD
-    # via
-    #   jupyter-server
-    #   nbclassic
-    #   notebook
-=======
-    # via jupyter-server
->>>>>>> 7afe3b35
+    # via jupyter-server
 prompt-toolkit==3.0.39
     # via ipython
 psutil==5.9.5
@@ -490,7 +418,7 @@
     #   sphinx
 pyopengl==3.1.6
     # via pymor (pyproject.toml)
-pyparsing==3.0.9
+pyparsing==3.1.1
     # via matplotlib
 pyside6==6.5.2
     # via pymor (pyproject.toml)
@@ -500,11 +428,7 @@
     # via
     #   pyside6
     #   pyside6-addons
-<<<<<<< HEAD
-pytest==7.4.0
-=======
-pytest==7.4.1
->>>>>>> 7afe3b35
+pytest==7.4.2
     # via
     #   hypothesis
     #   pymor (pyproject.toml)
@@ -529,15 +453,12 @@
     # via
     #   pymor (pyproject.toml)
     #   sphinx-material
-pytz==2023.3
+pytz==2023.3.post1
     # via babel
 pyyaml==6.0.1
     # via
     #   jupyter-cache
-<<<<<<< HEAD
-=======
     #   jupyter-events
->>>>>>> 7afe3b35
     #   myst-nb
     #   myst-parser
     #   pybtex
@@ -548,31 +469,18 @@
     #   ipyparallel
     #   jupyter-client
     #   jupyter-server
-<<<<<<< HEAD
-    #   nbclassic
-    #   notebook
-=======
->>>>>>> 7afe3b35
 qtpy==2.4.0
     # via pymor (pyproject.toml)
 referencing==0.30.2
     # via
     #   jsonschema
     #   jsonschema-specifications
-<<<<<<< HEAD
-=======
     #   jupyter-events
->>>>>>> 7afe3b35
 requests==2.31.0
     # via
     #   jupyterlab-server
     #   nbdime
     #   sphinx
-<<<<<<< HEAD
-rich==13.5.2
-    # via meshio
-rpds-py==0.10.0
-=======
 rfc3339-validator==0.1.4
     # via
     #   jsonschema
@@ -581,10 +489,9 @@
     # via
     #   jsonschema
     #   jupyter-events
-rich==13.5.2
+rich==13.5.3
     # via meshio
-rpds-py==0.10.2
->>>>>>> 7afe3b35
+rpds-py==0.10.3
     # via
     #   jsonschema
     #   referencing
@@ -599,14 +506,7 @@
     #   pymor (pyproject.toml)
     #   scikit-fem
 send2trash==1.8.2
-<<<<<<< HEAD
-    # via
-    #   jupyter-server
-    #   nbclassic
-    #   notebook
-=======
-    # via jupyter-server
->>>>>>> 7afe3b35
+    # via jupyter-server
 shiboken6==6.5.2
     # via
     #   pyside6
@@ -624,7 +524,7 @@
     # via
     #   -r requirements-ci-oldest-pins.in
     #   pymor (pyproject.toml)
-smmap==5.0.0
+smmap==5.0.1
     # via gitdb
 sniffio==1.3.0
     # via anyio
@@ -660,7 +560,7 @@
     # via sphinx
 sphinxcontrib-serializinghtml==1.1.5
     # via sphinx
-sqlalchemy==2.0.20
+sqlalchemy==2.0.21
     # via jupyter-cache
 stack-data==0.6.2
     # via ipython
@@ -697,7 +597,7 @@
     #   terminado
 tqdm==4.66.1
     # via ipyparallel
-traitlets==5.9.0
+traitlets==5.10.0
     # via
     #   comm
     #   ipykernel
@@ -707,10 +607,7 @@
     #   ipywidgets
     #   jupyter-client
     #   jupyter-core
-<<<<<<< HEAD
-=======
     #   jupyter-events
->>>>>>> 7afe3b35
     #   jupyter-server
     #   jupyterlab
     #   k3d
@@ -723,7 +620,7 @@
     # via k3d
 typer==0.9.0
     # via pymor (pyproject.toml)
-typing-extensions==4.7.1
+typing-extensions==4.8.0
     # via
     #   astroid
     #   async-lru
@@ -734,16 +631,13 @@
     #   sqlalchemy
     #   torch
     #   typer
-unidecode==1.3.6
+unidecode==1.3.7
     # via
     #   python-slugify
     #   sphinx-autoapi
-<<<<<<< HEAD
-=======
 uri-template==1.3.0
     # via jsonschema
->>>>>>> 7afe3b35
-urllib3==2.0.4
+urllib3==2.0.5
     # via requests
 vtk==9.2.6
     # via dune-xt
@@ -755,9 +649,9 @@
     # via
     #   bleach
     #   tinycss2
-websocket-client==1.6.2
-    # via jupyter-server
-widgetsnbextension==4.0.8
+websocket-client==1.6.3
+    # via jupyter-server
+widgetsnbextension==4.0.9
     # via ipywidgets
 wrapt==1.15.0
     # via astroid
@@ -765,7 +659,7 @@
     # via
     #   dune-xt
     #   pymor (pyproject.toml)
-zipp==3.16.2
+zipp==3.17.0
     # via
     #   importlib-metadata
     #   importlib-resources