--- conflicted
+++ resolved
@@ -3,12 +3,7 @@
 # License: BSD 2-Clause License (https://opensource.org/licenses/BSD-2-Clause)
 
 import numpy as np
-<<<<<<< HEAD
 import scipy.linalg as spla
-=======
-from scipy.linalg import eigh, lu_factor, lu_solve, svd
-from scipy.sparse.linalg import LinearOperator, eigsh
->>>>>>> 11ffc373
 from scipy.special import erfinv
 
 from pymor.algorithms.eigs import eigs
@@ -265,41 +260,6 @@
     Q
         |VectorArray| which contains the basis, whose span approximates the range of A.
     """
-<<<<<<< HEAD
-=======
-    assert isinstance(A, Operator)
-
-    if range_product is None:
-        range_product = IdentityOperator(A.range)
-    else:
-        assert isinstance(range_product, Operator)
-
-    if source_product is None:
-        source_product = IdentityOperator(A.source)
-    else:
-        assert isinstance(source_product, Operator)
-
-    assert 0 <= l <= min(A.source.dim, A.range.dim)
-    assert isinstance(l, int)
-    assert q >= 0
-    assert isinstance(q, int)
-
-    R = A.source.random(l, distribution='normal')
-
-    if iscomplex:
-        R += 1j*A.source.random(l, distribution='normal')
-
-    Q = A.apply(R)
-    gram_schmidt(Q, range_product, atol=0, rtol=0, copy=False)
-
-    for i in range(q):
-        Q = A.apply_adjoint(range_product.apply(Q))
-        Q = source_product.apply_inverse(Q)
-        gram_schmidt(Q, source_product, atol=0, rtol=0, copy=False)
-        Q = A.apply(Q)
-        gram_schmidt(Q, range_product, atol=0, rtol=0, copy=False)
-
->>>>>>> 11ffc373
     if return_rand:
         raise NotImplementedError('No longer available.')
     return RandomizedRangeFinder(A, source_product=source_product, range_product=range_product,
@@ -419,46 +379,36 @@
     RRF = RandomizedRangeFinder(A, power_iterations=power_iterations, range_product=range_product,
                                 source_product=source_product)
 
-<<<<<<< HEAD
     assert 0 <= n <= max(A.source.dim, A.range.dim)
     assert 0 <= oversampling
     if oversampling > max(A.source.dim, A.range.dim) - n:
         logger.warning('Oversampling parameter is too large!')
         oversampling = max(A.source.dim, A.range.dim) - n
         logger.info(f'Setting oversampling to {oversampling} and proceeding ...')
-=======
-    assert 0 <= modes <= max(A.source.dim, A.range.dim)
-    assert isinstance(modes, int)
-    assert 0 <= p <= max(A.source.dim, A.range.dim) - modes
-    assert isinstance(p, int)
-    assert q >= 0
-    assert isinstance(q, int)
->>>>>>> 11ffc373
 
     if range_product is None:
         range_product = IdentityOperator(A.range)
     if source_product is None:
         source_product = IdentityOperator(A.source)
+
+    assert isinstance(range_product, Operator)
+    assert range_product.source == range_product.range == A.range
+    assert isinstance(source_product, Operator)
+    assert source_product.source == source_product.range == A.source
+
     if A.source.dim == 0 or A.range.dim == 0:
         return A.source.empty(), np.array([]), A.range.empty()
 
-<<<<<<< HEAD
     with logger.block('Approximating basis for the operator range ...'):
         Q = RRF.find_range(basis_size=n+oversampling)
-=======
-    Q = rrf(A, source_product=source_product, range_product=range_product, q=q, l=modes+p)
-    B = A.apply_adjoint(range_product.apply(Q))
-    Q_B, R_B = gram_schmidt(source_product.apply_inverse(B), product=source_product, return_R=True)
-    U_b, s, Vh_b = svd(R_B.T, full_matrices=False)
->>>>>>> 11ffc373
 
     with logger.block(f'Computing transposed SVD in the reduced space ({len(Q)}x{Q.dim})...'):
         B = source_product.apply_inverse(A.apply_adjoint(range_product.apply(Q)))
         V, s, Uh_b = qr_svd(B, product=source_product, modes=n, rtol=0)
 
     with logger.block('Backprojecting the left'
-                      + f'{" " if isinstance(range_product, IdentityOperator) else " generalized "}'
-                      + f'singular vector{"s" if n > 1 else ""} ...'):
+                      f'{" " if isinstance(range_product, IdentityOperator) else " generalized "}'
+                      f'singular vector{"s" if n > 1 else ""} ...'):
         U = Q.lincomb(Uh_b[:n])
 
     return U, s, V
@@ -567,18 +517,9 @@
     assert A.linear
     assert not A.parametric
     assert A.source == A.range
-<<<<<<< HEAD
     assert 0 <= n <= max(A.source.dim, A.range.dim)
     assert 0 <= oversampling
     assert power_iterations >= 0
-=======
-    assert 0 <= modes <= max(A.source.dim, A.range.dim)
-    assert isinstance(modes, int)
-    assert 0 <= p <= max(A.source.dim, A.range.dim) - modes
-    assert isinstance(p, int)
-    assert q >= 0
-    assert isinstance(q, int)
->>>>>>> 11ffc373
 
     if E is None:
         E = IdentityOperator(A.source)
@@ -608,7 +549,6 @@
             X_lu = spla.lu_factor(X)
             T = spla.lu_solve(X_lu, spla.lu_solve(X_lu, W.inner(Y_bar)).T).T
     else:
-<<<<<<< HEAD
         with logger.block('Approximating basis for the operator source/range ...'):
             C = InverseOperator(E) @ A
             RRF = RandomizedRangeFinder(C, power_iterations=power_iterations, range_product=E, source_product=E,
@@ -619,30 +559,15 @@
 
     if return_evecs:
         with logger.block(f'Computing the{" " if isinstance(E, IdentityOperator) else " generalized "}'
-                          + f'eigenvalue{"s" if n > 1 else ""} and eigenvector{"s" if n > 1 else ""} '
-                          + 'in the reduced space ...'):
+                          f'eigenvalue{"s" if n > 1 else ""} and eigenvector{"s" if n > 1 else ""} '
+                          'in the reduced space ...'):
             w, Vr = spla.eigh(T, subset_by_index=(T.shape[1]-n, T.shape[0]-1))
         with logger.block('Backprojecting the'
-                          + f'{" " if isinstance(E, IdentityOperator) else " generalized "}'
-                          + f'eigenvector{"s" if n > 1 else ""} ...'):
+                          f'{" " if isinstance(E, IdentityOperator) else " generalized "}'
+                          f'eigenvector{"s" if n > 1 else ""} ...'):
             V = Q.lincomb(Vr[:, ::-1].T)
         return w[::-1], V
     else:
         with logger.block(f'Computing the{" " if isinstance(E, IdentityOperator) else " generalized "}'
-                          + f'eigenvalue{"s" if n > 1 else ""} in the reduced space ...'):
-            return spla.eigh(T, subset_by_index=(T.shape[1]-n, T.shape[0]-1), eigvals_only=True)[::-1]
-=======
-        C = InverseOperator(E) @ A
-        Y, Omega = rrf(C, q=q, l=modes+p, return_rand=True)
-        Q = gram_schmidt(Y, product=E)
-        T = A.apply2(Q, Q)
-
-    w, S = eigh(T)
-    w = w[::-1]
-    S = S[:, ::-1]
-
-    with logger.block(f'Computing eigenvectors ({modes} vectors) ...'):
-        V = Q.lincomb(S)
-
-    return w[:modes], V[:modes]
->>>>>>> 11ffc373
+                          f'eigenvalue{"s" if n > 1 else ""} in the reduced space ...'):
+            return spla.eigh(T, subset_by_index=(T.shape[1]-n, T.shape[0]-1), eigvals_only=True)[::-1]