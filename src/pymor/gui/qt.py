--- conflicted
+++ resolved
@@ -179,7 +179,7 @@
 _launch_qt_app_pids = set()
 
 
-<<<<<<< HEAD
+
 def _doit():
     try:
         app = QApplication([])
@@ -189,8 +189,6 @@
     main_window.show()
     app.exec_()
 
-=======
->>>>>>> 578a28ac
 def _launch_qt_app(main_window_factory, block):
     """Wrapper to display plot in a separate process."""
 
