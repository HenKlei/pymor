--- conflicted
+++ resolved
@@ -642,7 +642,6 @@
         """Reconstruct high-dimensional vector from reduced vector `u`."""
         raise TypeError(
             f'The reconstruct method is not available for {self.__class__.__name__}.'
-<<<<<<< HEAD
         )
 
 
@@ -820,81 +819,4 @@
                        for rom_old in self._conv_data[1:])
 
         self.conv_crit.append(dist)
-        self.logger.info(f'Convergence criterion in iteration {it + 1}: {dist:e}')
-
-
-def _lti_to_poles_b_c(rom):
-    """Compute poles and residues.
-
-    Parameters
-    ----------
-    rom
-        Reduced |LTIModel| (consisting of |NumpyMatrixOperators|).
-
-    Returns
-    -------
-    poles
-        1D |NumPy array| of poles.
-    b
-        |NumPy array| of shape `(rom.order, rom.dim_input)`.
-    c
-        |NumPy array| of shape `(rom.order, rom.dim_output)`.
-    """
-    A = to_matrix(rom.A, format='dense')
-    B = to_matrix(rom.B, format='dense')
-    C = to_matrix(rom.C, format='dense')
-    if isinstance(rom.E, IdentityOperator):
-        poles, X = spla.eig(A)
-        EX = X
-    else:
-        E = to_matrix(rom.E, format='dense')
-        poles, X = spla.eig(A, E)
-        EX = E @ X
-    b = spla.solve(EX, B)
-    c = (C @ X).T
-    return poles, b, c
-
-
-def _poles_b_c_to_lti(poles, b, c):
-    r"""Create an |LTIModel| from poles and residue rank-1 factors.
-
-    Returns an |LTIModel| with real matrices such that its transfer
-    function is
-
-    .. math::
-        \sum_{i = 1}^r \frac{c_i b_i^T}{s - \lambda_i}
-
-    where :math:`\lambda_i, b_i, c_i` are the poles and residue rank-1
-    factors.
-
-    Parameters
-    ----------
-    poles
-        Sequence of poles.
-    b
-        |NumPy array| of shape `(rom.order, rom.dim_input)`.
-    c
-        |NumPy array| of shape `(rom.order, rom.dim_output)`.
-
-    Returns
-    -------
-    |LTIModel|.
-    """
-    A, B, C = [], [], []
-    for i, pole in enumerate(poles):
-        if pole.imag == 0:
-            A.append(pole.real)
-            B.append(b[i].real)
-            C.append(c[i].real[:, np.newaxis])
-        elif pole.imag > 0:
-            A.append([[pole.real, pole.imag],
-                      [-pole.imag, pole.real]])
-            B.append(np.vstack([2 * b[i].real, -2 * b[i].imag]))
-            C.append(np.hstack([c[i].real[:, np.newaxis], c[i].imag[:, np.newaxis]]))
-    A = spla.block_diag(*A)
-    B = np.vstack(B)
-    C = np.hstack(C)
-    return LTIModel.from_matrices(A, B, C)
-=======
-        )
->>>>>>> 5d77f635
+        self.logger.info(f'Convergence criterion in iteration {it + 1}: {dist:e}')